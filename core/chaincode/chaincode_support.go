--- conflicted
+++ resolved
@@ -35,11 +35,8 @@
 	"github.com/hyperledger/fabric/core/container/ccintf"
 	"github.com/hyperledger/fabric/core/crypto"
 	"github.com/hyperledger/fabric/core/ledger"
-<<<<<<< HEAD
 	ledgernext "github.com/hyperledger/fabric/core/ledgernext"
-=======
 	"github.com/hyperledger/fabric/flogging"
->>>>>>> 0e69b6dc
 	pb "github.com/hyperledger/fabric/protos"
 )
 
@@ -328,7 +325,7 @@
 	case pb.ChaincodeSpec_JAVA:
 		//TODO add security args
 		args = strings.Split(
-			fmt.Sprintf("java -jar chaincode.jar -a %s -i %s",
+			fmt.Sprintf("/root/Chaincode/bin/runChaincode -a %s -i %s",
 				chaincodeSupport.peerAddress, cID.Name),
 			" ")
 		if chaincodeSupport.peerTLS {
